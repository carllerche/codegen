use std::fmt::{self, Write};

use crate::block::Block;
use crate::body::Body;
use crate::bound::Bound;
use crate::docs::Docs;
use crate::field::Field;
use crate::formatter::Formatter;
use crate::formatter::{fmt_bounds, fmt_generics};

use crate::r#type::Type;

/// Defines a function.
#[derive(Debug, Clone)]
pub struct Function {
    /// Name of the function
    name: String,

    /// Function documentation
    docs: Option<Docs>,

    /// A lint attribute used to suppress a warning or error
    allow: Option<String>,

    /// Function visibility
    vis: Option<String>,

    /// Function generics
    generics: Vec<String>,

    /// If the function takes `&self` or `&mut self`
    arg_self: Option<String>,

    /// Function arguments
    args: Vec<Field>,

    /// Return type
    ret: Option<Type>,

    /// Where bounds
    bounds: Vec<Bound>,

    /// Body contents
    pub body: Option<Vec<Body>>,

    /// Function attributes, e.g., `#[no_mangle]`.
    attributes: Vec<String>,

    /// Function `extern` ABI
    extern_abi: Option<String>,

    /// Whether or not this function is `async` or not
    r#async: bool,
}

impl Function {
    /// Return a new function definition.
    pub fn new(name: &str) -> Self {
        Self {
            name: name.to_string(),
            docs: None,
            allow: None,
            vis: None,
            generics: vec![],
            arg_self: None,
            args: vec![],
            ret: None,
            bounds: vec![],
            body: Some(vec![]),
            attributes: vec![],
            extern_abi: None,
            r#async: false,
        }
    }

    /// Set the function documentation.
    pub fn doc(&mut self, docs: &str) -> &mut Self {
        self.docs = Some(Docs::new(docs));
        self
    }

    /// Specify lint attribute to supress a warning or error.
    pub fn allow(&mut self, allow: &str) -> &mut Self {
        self.allow = Some(allow.to_string());
        self
    }

    /// Set the function visibility.
    pub fn vis(&mut self, vis: &str) -> &mut Self {
        self.vis = Some(vis.to_string());
        self
    }

    /// Set whether this function is async or not
    pub fn set_async(&mut self, r#async: bool) -> &mut Self {
        self.r#async = r#async;
        self
    }

    /// Add a generic to the function.
    pub fn generic(&mut self, name: &str) -> &mut Self {
        self.generics.push(name.to_string());
        self
    }

    /// Add `self` as a function argument.
    pub fn arg_self(&mut self) -> &mut Self {
        self.arg_self = Some("self".to_string());
        self
    }

    /// Add `&self` as a function argument.
    pub fn arg_ref_self(&mut self) -> &mut Self {
        self.arg_self = Some("&self".to_string());
        self
    }

    /// Add `&mut self` as a function argument.
    pub fn arg_mut_self(&mut self) -> &mut Self {
        self.arg_self = Some("&mut self".to_string());
        self
    }

    /// Add a function argument.
    pub fn arg<T>(&mut self, name: &str, ty: T) -> &mut Self
    where
        T: Into<Type>,
    {
        self.args.push(Field {
            name: name.to_string(),
            ty: ty.into(),
            // While a `Field` is used here, both `documentation`
            // and `annotation` does not make sense for function arguments.
            // Simply use empty strings.
            documentation: Vec::new(),
            annotation: Vec::new(),
        });

        self
    }

    /// Set the function return type.
    pub fn ret<T>(&mut self, ty: T) -> &mut Self
    where
        T: Into<Type>,
    {
        self.ret = Some(ty.into());
        self
    }

    /// Add a `where` bound to the function.
    pub fn bound<T>(&mut self, name: &str, ty: T) -> &mut Self
    where
        T: Into<Type>,
    {
        self.bounds.push(Bound {
            name: name.to_string(),
            bound: vec![ty.into()],
        });
        self
    }

    /// Push a line to the function implementation.
    pub fn line<T>(&mut self, line: T) -> &mut Self
    where
        T: ToString,
    {
        self.body
            .get_or_insert(vec![])
            .push(Body::String(line.to_string()));

        self
    }

    /// Add an attribute to the function.
    ///
    /// ```
    /// use codegen::Function;
    ///
    /// let mut func = Function::new("test");
    ///
    /// // add a `#[test]` attribute
    /// func.attr("test");
    /// ```
    pub fn attr(&mut self, attribute: &str) -> &mut Self {
        self.attributes.push(attribute.to_string());
        self
    }

    /// Specify an `extern` ABI for the function.
    /// ```
    /// use codegen::Function;
    ///
    /// let mut extern_func = Function::new("extern_func");
    ///
    /// // use the "C" calling convention
    /// extern_func.extern_abi("C");
    /// ```
    pub fn extern_abi(&mut self, abi: &str) -> &mut Self {
        self.extern_abi.replace(abi.to_string());
        self
    }

    /// Push a block to the function implementation
    pub fn push_block(&mut self, block: Block) -> &mut Self {
        self.body.get_or_insert(vec![]).push(Body::Block(block));

        self
    }

    /// Formats the function using the given formatter.
    pub fn fmt(&self, is_trait: bool, fmt: &mut Formatter<'_>) -> fmt::Result {
<<<<<<< HEAD
        if let Some(docs) = &self.docs {
=======
        if let Some(ref docs) = self.docs {
>>>>>>> 726ea011
            docs.fmt(fmt)?;
        }

        if let Some(allow) = &self.allow {
            writeln!(fmt, "#[allow({})]", allow)?;
        }

        for attr in self.attributes.iter() {
            writeln!(fmt, "#[{}]", attr)?;
        }

        if is_trait {
            assert!(
                self.vis.is_none(),
                "trait fns do not have visibility modifiers"
            );
        }

        if let Some(vis) = &self.vis {
            write!(fmt, "{} ", vis)?;
        }

        if let Some(extern_abi) = &self.extern_abi {
            write!(fmt, "extern \"{extern_abi}\" ", extern_abi = extern_abi)?;
        }

        if self.r#async {
            write!(fmt, "async ")?;
        }

        write!(fmt, "fn {}", self.name)?;
        fmt_generics(&self.generics, fmt)?;

        write!(fmt, "(")?;

        if let Some(s) = &self.arg_self {
            write!(fmt, "{}", s)?;
        }

        for (i, arg) in self.args.iter().enumerate() {
            if i != 0 || self.arg_self.is_some() {
                write!(fmt, ", ")?;
            }

            write!(fmt, "{}: ", arg.name)?;
            arg.ty.fmt(fmt)?;
        }

        write!(fmt, ")")?;

        if let Some(ret) = &self.ret {
            write!(fmt, " -> ")?;
            ret.fmt(fmt)?;
        }

        fmt_bounds(&self.bounds, fmt)?;

        match &self.body {
            Some(body) => fmt.block(|fmt| {
                for b in body {
                    b.fmt(fmt)?;
                }

                Ok(())
            }),
            None => {
                if !is_trait {
                    panic!("impl blocks must define fn bodies");
                }

                writeln!(fmt, ";")
            }
        }
    }
}<|MERGE_RESOLUTION|>--- conflicted
+++ resolved
@@ -210,11 +210,7 @@
 
     /// Formats the function using the given formatter.
     pub fn fmt(&self, is_trait: bool, fmt: &mut Formatter<'_>) -> fmt::Result {
-<<<<<<< HEAD
-        if let Some(docs) = &self.docs {
-=======
         if let Some(ref docs) = self.docs {
->>>>>>> 726ea011
             docs.fmt(fmt)?;
         }
 
