--- conflicted
+++ resolved
@@ -12,13 +12,8 @@
 impl Body {
     pub fn fmt(&self, fmt: &mut Formatter<'_>) -> fmt::Result {
         match &self {
-<<<<<<< HEAD
-            Self::String(s) => writeln!(fmt, "{}", s),
+            Self::String(s) => write!(fmt, "{}\n", s),
             Self::Block(b) => b.fmt(fmt),
-=======
-            Body::String(s) => write!(fmt, "{}\n", s),
-            Body::Block(b) => b.fmt(fmt),
->>>>>>> 726ea011
         }
     }
 }