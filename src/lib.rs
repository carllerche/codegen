--- conflicted
+++ resolved
@@ -52,7 +52,6 @@
     Trait(Trait),
     Enum(Enum),
     Impl(Impl),
-    Function(Function),
     Raw(String),
 }
 
@@ -379,7 +378,6 @@
         self
     }
 
-<<<<<<< HEAD
     /// Push a new function definition, returning a mutable reference to it.
     pub fn new_fn(&mut self, name: &str) -> &mut Function {
         self.push_fn(Function::new(name));
@@ -391,9 +389,6 @@
     }
 
     /// Push a function definition
-=======
-    /// Push a function
->>>>>>> 1b9f54c2
     pub fn push_fn(&mut self, item: Function) -> &mut Self {
         self.items.push(Item::Function(item));
         self
@@ -489,7 +484,6 @@
                 Item::Trait(ref v) => v.fmt(fmt)?,
                 Item::Enum(ref v) => v.fmt(fmt)?,
                 Item::Impl(ref v) => v.fmt(fmt)?,
-                Item::Function(ref v) => v.fmt(false, fmt)?,
                 Item::Raw(ref v) => {
                     write!(fmt, "{}\n", v)?;
                 }
@@ -652,16 +646,12 @@
         self
     }
 
-<<<<<<< HEAD
     /// Push a new function definition, returning a mutable reference to it.
     pub fn new_fn(&mut self, name: &str) -> &mut Function {
         self.scope.new_fn(name)
     }
 
     /// Push a function definition
-=======
-    /// Push a function
->>>>>>> 1b9f54c2
     pub fn push_fn(&mut self, item: Function) -> &mut Self {
         self.scope.push_fn(item);
         self
@@ -1357,13 +1347,7 @@
 // ===== impl Fields =====
 
 impl Fields {
-<<<<<<< HEAD
     fn push_named(&mut self, field: Field) -> &mut Self
-=======
-    fn named<T>(&mut self, name: &str, ty: T) -> &mut Self
-    where
-        T: Into<Type>,
->>>>>>> 1b9f54c2
     {
         match *self {
             Fields::Empty => {
